--- conflicted
+++ resolved
@@ -1,24 +1,4 @@
 <?xml version="1.0"?>
-<<<<<<< HEAD
-<package>
-  <name>rplidar_ros</name>
-  <version>2.1.5</version>
-  <description>The rplidar ros package, support rplidar A1/A2/A3/S1/S2/S3/T1/C1</description>
-
-  <maintainer email="ros@slamtec.com">Slamtec ROS Maintainer</maintainer>
-  <license>BSD</license>
-
-  <buildtool_depend>catkin</buildtool_depend>
-  <build_depend>roscpp</build_depend>
-  <build_depend>rosconsole</build_depend>
-  <build_depend>sensor_msgs</build_depend>
-  <build_depend>std_srvs</build_depend>
-  <run_depend>roscpp</run_depend>
-  <run_depend>rosconsole</run_depend>
-  <run_depend>sensor_msgs</run_depend>
-  <run_depend>std_srvs</run_depend>
-
-=======
 <package format="3">
     <name>rplidar_ros2</name>
     <version>2.1.4.1</version>
@@ -44,5 +24,4 @@
     <export>
         <build_type>ament_cmake</build_type>
     </export>
->>>>>>> fee1c054
 </package>