/*
 *  RPLIDAR SDK
 *
 *  Copyright (c) 2009 - 2014 RoboPeak Team
 *  http://www.robopeak.com
 *  Copyright (c) 2014-2020 Shanghai Slamtec Co., Ltd.
 *  http://www.slamtec.com
 *
 */
/*
 * Redistribution and use in source and binary forms, with or without
 * modification, are permitted provided that the following conditions are met:
 *
 * 1. Redistributions of source code must retain the above copyright notice,
 *    this list of conditions and the following disclaimer.
 *
 * 2. Redistributions in binary form must reproduce the above copyright notice,
 *    this list of conditions and the following disclaimer in the documentation
 *    and/or other materials provided with the distribution.
 *
 * THIS SOFTWARE IS PROVIDED BY THE COPYRIGHT HOLDERS AND CONTRIBUTORS "AS IS"
 * AND ANY EXPRESS OR IMPLIED WARRANTIES, INCLUDING, BUT NOT LIMITED TO,
 * THE IMPLIED WARRANTIES OF MERCHANTABILITY AND FITNESS FOR A PARTICULAR
 * PURPOSE ARE DISCLAIMED. IN NO EVENT SHALL THE COPYRIGHT HOLDER OR
 * CONTRIBUTORS BE LIABLE FOR ANY DIRECT, INDIRECT, INCIDENTAL, SPECIAL,
 * EXEMPLARY, OR CONSEQUENTIAL DAMAGES (INCLUDING, BUT NOT LIMITED TO,
 * PROCUREMENT OF SUBSTITUTE GOODS OR SERVICES; LOSS OF USE, DATA, OR PROFITS;
 * OR BUSINESS INTERRUPTION) HOWEVER CAUSED AND ON ANY THEORY OF LIABILITY,
 * WHETHER IN CONTRACT, STRICT LIABILITY, OR TORT (INCLUDING NEGLIGENCE OR
 * OTHERWISE) ARISING IN ANY WAY OUT OF THE USE OF THIS SOFTWARE,
 * EVEN IF ADVISED OF THE POSSIBILITY OF SUCH DAMAGE.
 *
 */

#pragma once
#include "sl_lidar_cmd.h"
#include "rplidar_protocol.h"

// Commands
//-----------------------------------------

#define RPLIDAR_AUTOBAUD_MAGICBYTE     SL_LIDAR_AUTOBAUD_MAGICBYTE

// Commands without payload and response
<<<<<<< HEAD
#define RPLIDAR_CMD_STOP               SL_LIDAR_CMD_STOP
#define RPLIDAR_CMD_SCAN               SL_LIDAR_CMD_SCAN
#define RPLIDAR_CMD_FORCE_SCAN         SL_LIDAR_CMD_FORCE_SCAN
#define RPLIDAR_CMD_RESET              SL_LIDAR_CMD_RESET


// Commands without payload but have response
#define RPLIDAR_CMD_GET_DEVICE_INFO          SL_LIDAR_CMD_GET_DEVICE_INFO
#define RPLIDAR_CMD_GET_DEVICE_HEALTH        SL_LIDAR_CMD_GET_DEVICE_HEALTH

#define RPLIDAR_CMD_GET_SAMPLERATE           SL_LIDAR_CMD_GET_SAMPLERATE //added in fw 1.17

#define RPLIDAR_CMD_HQ_MOTOR_SPEED_CTRL      SL_LIDAR_CMD_HQ_MOTOR_SPEED_CTRL

// Commands with payload but no response
#define RPLIDAR_CMD_NEW_BAUDRATE_CONFIRM     SL_LIDAR_CMD_NEW_BAUDRATE_CONFIRM //added in fw 1.30

// Commands with payload and have response
#define RPLIDAR_CMD_EXPRESS_SCAN            SL_LIDAR_CMD_EXPRESS_SCAN //added in fw 1.17
#define RPLIDAR_CMD_HQ_SCAN                 SL_LIDAR_CMD_HQ_SCAN //added in fw 1.24
#define RPLIDAR_CMD_GET_LIDAR_CONF          SL_LIDAR_CMD_GET_LIDAR_CONF //added in fw 1.24
#define RPLIDAR_CMD_SET_LIDAR_CONF          SL_LIDAR_CMD_SET_LIDAR_CONF //added in fw 1.24
//add for A2 to set RPLIDAR motor pwm when using accessory board
#define RPLIDAR_CMD_SET_MOTOR_PWM           SL_LIDAR_CMD_SET_MOTOR_PWM
#define RPLIDAR_CMD_GET_ACC_BOARD_FLAG      SL_LIDAR_CMD_GET_ACC_BOARD_FLAG
=======
#define RPLIDAR_CMD_STOP 0x25
#define RPLIDAR_CMD_SCAN 0x20
#define RPLIDAR_CMD_FORCE_SCAN 0x21
#define RPLIDAR_CMD_RESET 0x40

// Commands without payload but have response
#define RPLIDAR_CMD_GET_DEVICE_INFO 0x50
#define RPLIDAR_CMD_GET_DEVICE_HEALTH 0x52

#define RPLIDAR_CMD_GET_SAMPLERATE 0x59 // added in fw 1.17

#define RPLIDAR_CMD_HQ_MOTOR_SPEED_CTRL 0xA8

// Commands with payload and have response
#define RPLIDAR_CMD_EXPRESS_SCAN 0x82   // added in fw 1.17
#define RPLIDAR_CMD_HQ_SCAN 0x83        // added in fw 1.24
#define RPLIDAR_CMD_GET_LIDAR_CONF 0x84 // added in fw 1.24
#define RPLIDAR_CMD_SET_LIDAR_CONF 0x85 // added in fw 1.24
// add for A2 to set RPLIDAR motor pwm when using accessory board
#define RPLIDAR_CMD_SET_MOTOR_PWM 0xF0
#define RPLIDAR_CMD_GET_ACC_BOARD_FLAG 0xFF
>>>>>>> fee1c054

#if defined(_WIN32)
#pragma pack(1)
#endif

// Payloads
// ------------------------------------------
<<<<<<< HEAD
#define RPLIDAR_EXPRESS_SCAN_MODE_NORMAL      SL_LIDAR_EXPRESS_SCAN_MODE_NORMAL 
#define RPLIDAR_EXPRESS_SCAN_MODE_FIXANGLE    SL_LIDAR_EXPRESS_SCAN_MODE_FIXANGLE  // won't been supported but keep to prevent build fail
//for express working flag(extending express scan protocol)
#define RPLIDAR_EXPRESS_SCAN_FLAG_BOOST                 SL_LIDAR_EXPRESS_SCAN_FLAG_BOOST 
#define RPLIDAR_EXPRESS_SCAN_FLAG_SUNLIGHT_REJECTION    SL_LIDAR_EXPRESS_SCAN_FLAG_SUNLIGHT_REJECTION

//for ultra express working flag
#define RPLIDAR_ULTRAEXPRESS_SCAN_FLAG_STD                 SL_LIDAR_ULTRAEXPRESS_SCAN_FLAG_STD 
#define RPLIDAR_ULTRAEXPRESS_SCAN_FLAG_HIGH_SENSITIVITY    SL_LIDAR_ULTRAEXPRESS_SCAN_FLAG_HIGH_SENSITIVITY

#define RPLIDAR_HQ_SCAN_FLAG_CCW            (0x1<<0)
#define RPLIDAR_HQ_SCAN_FLAG_RAW_ENCODER    (0x1<<1)
#define RPLIDAR_HQ_SCAN_FLAG_RAW_DISTANCE   (0x1<<2)

typedef sl_lidar_payload_express_scan_t   rplidar_payload_express_scan_t;
typedef sl_lidar_payload_hq_scan_t        rplidar_payload_hq_scan_t;
typedef sl_lidar_payload_get_scan_conf_t  rplidar_payload_get_scan_conf_t;
typedef sl_lidar_payload_motor_pwm_t      rplidar_payload_motor_pwm_t;
typedef sl_lidar_payload_acc_board_flag_t rplidar_payload_acc_board_flag_t;
typedef sl_lidar_payload_set_scan_conf_t  rplidar_payload_set_scan_conf_t;
typedef sl_lidar_payload_new_bps_confirmation_t  rplidar_payload_new_bps_confirmation_t;
=======
#define RPLIDAR_EXPRESS_SCAN_MODE_NORMAL 0
#define RPLIDAR_EXPRESS_SCAN_MODE_FIXANGLE 0 // won't been supported but keep to prevent build fail
// for express working flag(extending express scan protocol)
#define RPLIDAR_EXPRESS_SCAN_FLAG_BOOST 0x0001
#define RPLIDAR_EXPRESS_SCAN_FLAG_SUNLIGHT_REJECTION 0x0002

// for ultra express working flag
#define RPLIDAR_ULTRAEXPRESS_SCAN_FLAG_STD 0x0001
#define RPLIDAR_ULTRAEXPRESS_SCAN_FLAG_HIGH_SENSITIVITY 0x0002

#define RPLIDAR_HQ_SCAN_FLAG_CCW (0x1 << 0)
#define RPLIDAR_HQ_SCAN_FLAG_RAW_ENCODER (0x1 << 1)
#define RPLIDAR_HQ_SCAN_FLAG_RAW_DISTANCE (0x1 << 2)

typedef struct _rplidar_payload_express_scan_t
{
    _u8 working_mode;
    _u16 working_flags;
    _u16 param;
} __attribute__((packed)) rplidar_payload_express_scan_t;

typedef struct _rplidar_payload_hq_scan_t
{
    _u8 flag;
    _u8 reserved[32];
} __attribute__((packed)) rplidar_payload_hq_scan_t;

typedef struct _rplidar_payload_get_scan_conf_t
{
    _u32 type;
    _u8 reserved[32];
} __attribute__((packed)) rplidar_payload_get_scan_conf_t;
#define MAX_MOTOR_PWM 1023
#define DEFAULT_MOTOR_PWM 660
typedef struct _rplidar_payload_motor_pwm_t
{
    _u16 pwm_value;
} __attribute__((packed)) rplidar_payload_motor_pwm_t;

typedef struct _rplidar_payload_acc_board_flag_t
{
    _u32 reserved;
} __attribute__((packed)) rplidar_payload_acc_board_flag_t;
>>>>>>> fee1c054

typedef struct _rplidar_payload_hq_spd_ctrl_t
{
    _u16 rpm;
} __attribute__((packed)) rplidar_payload_hq_spd_ctrl_t;

// Response
// ------------------------------------------
<<<<<<< HEAD
#define RPLIDAR_ANS_TYPE_DEVINFO                                 SL_LIDAR_ANS_TYPE_DEVINFO
#define RPLIDAR_ANS_TYPE_DEVHEALTH                               SL_LIDAR_ANS_TYPE_DEVHEALTH
#define RPLIDAR_ANS_TYPE_MEASUREMENT                             SL_LIDAR_ANS_TYPE_MEASUREMENT
// Added in FW ver 1.17
#define RPLIDAR_ANS_TYPE_MEASUREMENT_CAPSULED                    SL_LIDAR_ANS_TYPE_MEASUREMENT_CAPSULED
#define RPLIDAR_ANS_TYPE_MEASUREMENT_HQ                          SL_LIDAR_ANS_TYPE_MEASUREMENT_HQ
// Added in FW ver 1.17
#define RPLIDAR_ANS_TYPE_SAMPLE_RATE                             SL_LIDAR_ANS_TYPE_SAMPLE_RATE
//added in FW ver 1.23alpha
#define RPLIDAR_ANS_TYPE_MEASUREMENT_CAPSULED_ULTRA              SL_LIDAR_ANS_TYPE_MEASUREMENT_CAPSULED_ULTRA
//added in FW ver 1.24
#define RPLIDAR_ANS_TYPE_GET_LIDAR_CONF                          SL_LIDAR_ANS_TYPE_GET_LIDAR_CONF
#define RPLIDAR_ANS_TYPE_SET_LIDAR_CONF                          SL_LIDAR_ANS_TYPE_SET_LIDAR_CONF
#define RPLIDAR_ANS_TYPE_MEASUREMENT_DENSE_CAPSULED              SL_LIDAR_ANS_TYPE_MEASUREMENT_DENSE_CAPSULED
#define RPLIDAR_ANS_TYPE_MEASUREMENT_ULTRA_DENSE_CAPSULED        SL_LIDAR_ANS_TYPE_MEASUREMENT_ULTRA_DENSE_CAPSULED

#define RPLIDAR_ANS_TYPE_ACC_BOARD_FLAG                          SL_LIDAR_ANS_TYPE_ACC_BOARD_FLAG

#define RPLIDAR_RESP_ACC_BOARD_FLAG_MOTOR_CTRL_SUPPORT_MASK      SL_LIDAR_RESP_ACC_BOARD_FLAG_MOTOR_CTRL_SUPPORT_MASK

typedef sl_lidar_response_acc_board_flag_t rplidar_response_acc_board_flag_t;


#define RPLIDAR_STATUS_OK                 SL_LIDAR_STATUS_OK
#define RPLIDAR_STATUS_WARNING            SL_LIDAR_STATUS_WARNING
#define RPLIDAR_STATUS_ERROR              SL_LIDAR_STATUS_ERROR

#define RPLIDAR_RESP_MEASUREMENT_SYNCBIT        SL_LIDAR_RESP_MEASUREMENT_SYNCBIT
#define RPLIDAR_RESP_MEASUREMENT_QUALITY_SHIFT  SL_LIDAR_RESP_MEASUREMENT_QUALITY_SHIFT
#define RPLIDAR_RESP_HQ_FLAG_SYNCBIT            SL_LIDAR_RESP_HQ_FLAG_SYNCBIT
#define RPLIDAR_RESP_MEASUREMENT_CHECKBIT       SL_LIDAR_RESP_MEASUREMENT_CHECKBIT
#define RPLIDAR_RESP_MEASUREMENT_ANGLE_SHIFT    SL_LIDAR_RESP_MEASUREMENT_ANGLE_SHIFT

typedef sl_lidar_response_sample_rate_t rplidar_response_sample_rate_t;
typedef sl_lidar_response_measurement_node_t rplidar_response_measurement_node_t;

//[distance_sync flags]
#define RPLIDAR_RESP_MEASUREMENT_EXP_ANGLE_MASK           SL_LIDAR_RESP_MEASUREMENT_EXP_ANGLE_MASK
#define RPLIDAR_RESP_MEASUREMENT_EXP_DISTANCE_MASK        SL_LIDAR_RESP_MEASUREMENT_EXP_DISTANCE_MASK

typedef sl_lidar_response_cabin_nodes_t rplidar_response_cabin_nodes_t;
=======
#define RPLIDAR_ANS_TYPE_DEVINFO 0x4
#define RPLIDAR_ANS_TYPE_DEVHEALTH 0x6

#define RPLIDAR_ANS_TYPE_MEASUREMENT 0x81
// Added in FW ver 1.17
#define RPLIDAR_ANS_TYPE_MEASUREMENT_CAPSULED 0x82
#define RPLIDAR_ANS_TYPE_MEASUREMENT_HQ 0x83

// Added in FW ver 1.17
#define RPLIDAR_ANS_TYPE_SAMPLE_RATE 0x15
// added in FW ver 1.23alpha
#define RPLIDAR_ANS_TYPE_MEASUREMENT_CAPSULED_ULTRA 0x84
// added in FW ver 1.24
#define RPLIDAR_ANS_TYPE_GET_LIDAR_CONF 0x20
#define RPLIDAR_ANS_TYPE_SET_LIDAR_CONF 0x21
#define RPLIDAR_ANS_TYPE_MEASUREMENT_DENSE_CAPSULED 0x85
#define RPLIDAR_ANS_TYPE_ACC_BOARD_FLAG 0xFF

#define RPLIDAR_RESP_ACC_BOARD_FLAG_MOTOR_CTRL_SUPPORT_MASK (0x1)
typedef struct _rplidar_response_acc_board_flag_t
{
    _u32 support_flag;
} __attribute__((packed)) rplidar_response_acc_board_flag_t;

#define RPLIDAR_STATUS_OK 0x0
#define RPLIDAR_STATUS_WARNING 0x1
#define RPLIDAR_STATUS_ERROR 0x2

#define RPLIDAR_RESP_MEASUREMENT_SYNCBIT (0x1 << 0)
#define RPLIDAR_RESP_MEASUREMENT_QUALITY_SHIFT 2

#define RPLIDAR_RESP_HQ_FLAG_SYNCBIT (0x1 << 0)

#define RPLIDAR_RESP_MEASUREMENT_CHECKBIT (0x1 << 0)
#define RPLIDAR_RESP_MEASUREMENT_ANGLE_SHIFT 1

typedef struct _rplidar_response_sample_rate_t
{
    _u16 std_sample_duration_us;
    _u16 express_sample_duration_us;
} __attribute__((packed)) rplidar_response_sample_rate_t;

typedef struct _rplidar_response_measurement_node_t
{
    _u8 sync_quality;       // syncbit:1;syncbit_inverse:1;quality:6;
    _u16 angle_q6_checkbit; // check_bit:1;angle_q6:15;
    _u16 distance_q2;
} __attribute__((packed)) rplidar_response_measurement_node_t;

//[distance_sync flags]
#define RPLIDAR_RESP_MEASUREMENT_EXP_ANGLE_MASK (0x3)
#define RPLIDAR_RESP_MEASUREMENT_EXP_DISTANCE_MASK (0xFC)

typedef struct _rplidar_response_cabin_nodes_t
{
    _u16 distance_angle_1; // see [distance_sync flags]
    _u16 distance_angle_2; // see [distance_sync flags]
    _u8 offset_angles_q3;
} __attribute__((packed)) rplidar_response_cabin_nodes_t;
>>>>>>> fee1c054

#define RPLIDAR_RESP_MEASUREMENT_EXP_SYNC_1 0xA
#define RPLIDAR_RESP_MEASUREMENT_EXP_SYNC_2 0x5

<<<<<<< HEAD
#define RPLIDAR_RESP_MEASUREMENT_EXP_SYNC_1               SL_LIDAR_RESP_MEASUREMENT_EXP_SYNC_1
#define RPLIDAR_RESP_MEASUREMENT_EXP_SYNC_2               SL_LIDAR_RESP_MEASUREMENT_EXP_SYNC_2
#define RPLIDAR_RESP_MEASUREMENT_HQ_SYNC                  SL_LIDAR_RESP_MEASUREMENT_HQ_SYNC
#define RPLIDAR_RESP_MEASUREMENT_EXP_SYNCBIT              SL_LIDAR_RESP_MEASUREMENT_EXP_SYNCBIT


typedef sl_lidar_response_capsule_measurement_nodes_t         rplidar_response_capsule_measurement_nodes_t;
typedef sl_lidar_response_dense_cabin_nodes_t                 rplidar_response_dense_cabin_nodes_t;
typedef sl_lidar_response_dense_capsule_measurement_nodes_t   rplidar_response_dense_capsule_measurement_nodes_t;
typedef sl_lidar_response_ultra_dense_capsule_measurement_nodes_t rplidar_response_ultra_dense_capsule_measurement_nodes_t;
// ext1 : x2 boost mode

#define RPLIDAR_RESP_MEASUREMENT_EXP_ULTRA_MAJOR_BITS     SL_LIDAR_RESP_MEASUREMENT_EXP_ULTRA_MAJOR_BITS
#define RPLIDAR_RESP_MEASUREMENT_EXP_ULTRA_PREDICT_BITS   SL_LIDAR_RESP_MEASUREMENT_EXP_ULTRA_PREDICT_BITS

typedef sl_lidar_response_ultra_cabin_nodes_t                      rplidar_response_ultra_cabin_nodes_t;
typedef sl_lidar_response_ultra_capsule_measurement_nodes_t        rplidar_response_ultra_capsule_measurement_nodes_t;
typedef sl_lidar_response_measurement_node_hq_t                    rplidar_response_measurement_node_hq_t;
typedef sl_lidar_response_hq_capsule_measurement_nodes_t           rplidar_response_hq_capsule_measurement_nodes_t;

=======
#define RPLIDAR_RESP_MEASUREMENT_HQ_SYNC 0xA5

#define RPLIDAR_RESP_MEASUREMENT_EXP_SYNCBIT (0x1 << 15)

typedef struct _rplidar_response_capsule_measurement_nodes_t
{
    _u8 s_checksum_1; // see [s_checksum_1]
    _u8 s_checksum_2; // see [s_checksum_1]
    _u16 start_angle_sync_q6;
    rplidar_response_cabin_nodes_t cabins[16];
} __attribute__((packed)) rplidar_response_capsule_measurement_nodes_t;

typedef struct _rplidar_response_dense_cabin_nodes_t
{
    _u16 distance;
} __attribute__((packed)) rplidar_response_dense_cabin_nodes_t;

typedef struct _rplidar_response_dense_capsule_measurement_nodes_t
{
    _u8 s_checksum_1; // see [s_checksum_1]
    _u8 s_checksum_2; // see [s_checksum_1]
    _u16 start_angle_sync_q6;
    rplidar_response_dense_cabin_nodes_t cabins[40];
} __attribute__((packed)) rplidar_response_dense_capsule_measurement_nodes_t;
>>>>>>> fee1c054

#   define RPLIDAR_CONF_SCAN_COMMAND_STD            SL_LIDAR_CONF_SCAN_COMMAND_STD
#   define RPLIDAR_CONF_SCAN_COMMAND_EXPRESS        SL_LIDAR_CONF_SCAN_COMMAND_EXPRESS
#   define RPLIDAR_CONF_SCAN_COMMAND_HQ             SL_LIDAR_CONF_SCAN_COMMAND_HQ
#   define RPLIDAR_CONF_SCAN_COMMAND_BOOST          SL_LIDAR_CONF_SCAN_COMMAND_BOOST
#   define RPLIDAR_CONF_SCAN_COMMAND_STABILITY      SL_LIDAR_CONF_SCAN_COMMAND_STABILITY
#   define RPLIDAR_CONF_SCAN_COMMAND_SENSITIVITY    SL_LIDAR_CONF_SCAN_COMMAND_SENSITIVITY

<<<<<<< HEAD
#define RPLIDAR_CONF_ANGLE_RANGE                    SL_LIDAR_CONF_ANGLE_RANGE
#define RPLIDAR_CONF_DESIRED_ROT_FREQ               SL_LIDAR_CONF_DESIRED_ROT_FREQ
#define RPLIDAR_CONF_SCAN_COMMAND_BITMAP            SL_LIDAR_CONF_SCAN_COMMAND_BITMAP
#define RPLIDAR_CONF_MIN_ROT_FREQ                   SL_LIDAR_CONF_MIN_ROT_FREQ
#define RPLIDAR_CONF_MAX_ROT_FREQ                   SL_LIDAR_CONF_MAX_ROT_FREQ
#define RPLIDAR_CONF_MAX_DISTANCE                   SL_LIDAR_CONF_MAX_DISTANCE
        
#define RPLIDAR_CONF_SCAN_MODE_COUNT                SL_LIDAR_CONF_SCAN_MODE_COUNT
#define RPLIDAR_CONF_SCAN_MODE_US_PER_SAMPLE        SL_LIDAR_CONF_SCAN_MODE_US_PER_SAMPLE
#define RPLIDAR_CONF_SCAN_MODE_MAX_DISTANCE         SL_LIDAR_CONF_SCAN_MODE_MAX_DISTANCE
#define RPLIDAR_CONF_SCAN_MODE_ANS_TYPE             SL_LIDAR_CONF_SCAN_MODE_ANS_TYPE
#define RPLIDAR_CONF_SCAN_MODE_TYPICAL              SL_LIDAR_CONF_SCAN_MODE_TYPICAL
#define RPLIDAR_CONF_SCAN_MODE_NAME                 SL_LIDAR_CONF_SCAN_MODE_NAME
#define RPLIDAR_EXPRESS_SCAN_STABILITY_BITMAP                 SL_LIDAR_EXPRESS_SCAN_STABILITY_BITMAP
#define RPLIDAR_EXPRESS_SCAN_SENSITIVITY_BITMAP               SL_LIDAR_EXPRESS_SCAN_SENSITIVITY_BITMAP
#define RPLIDAR_CONF_LIDAR_STATIC_IP_ADDR           SL_LIDAR_CONF_LIDAR_STATIC_IP_ADDR
#define RPLIDAR_CONF_LIDAR_MAC_ADDR                 SL_LIDAR_CONF_LIDAR_MAC_ADDR

#define RPLIDAR_CONF_DETECTED_SERIAL_BPS            SL_LIDAR_CONF_DETECTED_SERIAL_BPS

typedef sl_lidar_response_get_lidar_conf_t       rplidar_response_get_lidar_conf_t;
typedef sl_lidar_response_set_lidar_conf_t       rplidar_response_set_lidar_conf_t;
typedef sl_lidar_response_device_info_t          rplidar_response_device_info_t;
typedef sl_lidar_response_device_health_t        rplidar_response_device_health_t;
typedef sl_lidar_ip_conf_t                       rplidar_ip_conf_t;
typedef sl_lidar_response_device_macaddr_info_t  rplidar_response_device_macaddr_info_t;

// Definition of the variable bit scale encoding mechanism
#define RPLIDAR_VARBITSCALE_X2_SRC_BIT  SL_LIDAR_VARBITSCALE_X2_SRC_BIT
#define RPLIDAR_VARBITSCALE_X4_SRC_BIT  SL_LIDAR_VARBITSCALE_X4_SRC_BIT
#define RPLIDAR_VARBITSCALE_X8_SRC_BIT  SL_LIDAR_VARBITSCALE_X8_SRC_BIT
#define RPLIDAR_VARBITSCALE_X16_SRC_BIT SL_LIDAR_VARBITSCALE_X16_SRC_BIT

#define RPLIDAR_VARBITSCALE_X2_DEST_VAL SL_LIDAR_VARBITSCALE_X2_DEST_VAL
#define RPLIDAR_VARBITSCALE_X4_DEST_VAL SL_LIDAR_VARBITSCALE_X4_DEST_VAL
#define RPLIDAR_VARBITSCALE_X8_DEST_VAL SL_LIDAR_VARBITSCALE_X8_DEST_VAL
#define RPLIDAR_VARBITSCALE_X16_DEST_VAL SL_LIDAR_VARBITSCALE_X16_DEST_VAL

#define RPLIDAR_VARBITSCALE_GET_SRC_MAX_VAL_BY_BITS(_BITS_)   SL_LIDAR_VARBITSCALE_GET_SRC_MAX_VAL_BY_BITS(_BITS_)
=======
#define RPLIDAR_RESP_MEASUREMENT_EXP_ULTRA_MAJOR_BITS 12
#define RPLIDAR_RESP_MEASUREMENT_EXP_ULTRA_PREDICT_BITS 10

typedef struct _rplidar_response_ultra_cabin_nodes_t
{
    // 31                                              0
    // | predict2 10bit | predict1 10bit | major 12bit |
    _u32 combined_x3;
} __attribute__((packed)) rplidar_response_ultra_cabin_nodes_t;

typedef struct _rplidar_response_ultra_capsule_measurement_nodes_t
{
    _u8 s_checksum_1; // see [s_checksum_1]
    _u8 s_checksum_2; // see [s_checksum_1]
    _u16 start_angle_sync_q6;
    rplidar_response_ultra_cabin_nodes_t ultra_cabins[32];
} __attribute__((packed)) rplidar_response_ultra_capsule_measurement_nodes_t;

typedef struct rplidar_response_measurement_node_hq_t
{
    _u16 angle_z_q14;
    _u32 dist_mm_q2;
    _u8 quality;
    _u8 flag;
} __attribute__((packed)) rplidar_response_measurement_node_hq_t;

typedef struct _rplidar_response_hq_capsule_measurement_nodes_t
{
    _u8 sync_byte;
    _u64 time_stamp;
    rplidar_response_measurement_node_hq_t node_hq[16];
    _u32 crc32;
} __attribute__((packed)) rplidar_response_hq_capsule_measurement_nodes_t;

#define RPLIDAR_CONF_SCAN_COMMAND_STD 0
#define RPLIDAR_CONF_SCAN_COMMAND_EXPRESS 1
#define RPLIDAR_CONF_SCAN_COMMAND_HQ 2
#define RPLIDAR_CONF_SCAN_COMMAND_BOOST 3
#define RPLIDAR_CONF_SCAN_COMMAND_STABILITY 4
#define RPLIDAR_CONF_SCAN_COMMAND_SENSITIVITY 5

#define RPLIDAR_CONF_ANGLE_RANGE 0x00000000
#define RPLIDAR_CONF_DESIRED_ROT_FREQ 0x00000001
#define RPLIDAR_CONF_SCAN_COMMAND_BITMAP 0x00000002
#define RPLIDAR_CONF_MIN_ROT_FREQ 0x00000004
#define RPLIDAR_CONF_MAX_ROT_FREQ 0x00000005
#define RPLIDAR_CONF_MAX_DISTANCE 0x00000060

#define RPLIDAR_CONF_SCAN_MODE_COUNT 0x00000070
#define RPLIDAR_CONF_SCAN_MODE_US_PER_SAMPLE 0x00000071
#define RPLIDAR_CONF_SCAN_MODE_MAX_DISTANCE 0x00000074
#define RPLIDAR_CONF_SCAN_MODE_ANS_TYPE 0x00000075
#define RPLIDAR_CONF_SCAN_MODE_TYPICAL 0x0000007C
#define RPLIDAR_CONF_SCAN_MODE_NAME 0x0000007F
#define RPLIDAR_EXPRESS_SCAN_STABILITY_BITMAP 4
#define RPLIDAR_EXPRESS_SCAN_SENSITIVITY_BITMAP 5

typedef struct _rplidar_response_get_lidar_conf
{
    _u32 type;
    _u8 payload[0];
} __attribute__((packed)) rplidar_response_get_lidar_conf_t;

typedef struct _rplidar_response_set_lidar_conf
{
    _u32 result;
} __attribute__((packed)) rplidar_response_set_lidar_conf_t;

typedef struct _rplidar_response_device_info_t
{
    _u8 model;
    _u16 firmware_version;
    _u8 hardware_version;
    _u8 serialnum[16];
} __attribute__((packed)) rplidar_response_device_info_t;

typedef struct _rplidar_response_device_health_t
{
    _u8 status;
    _u16 error_code;
} __attribute__((packed)) rplidar_response_device_health_t;

// Definition of the variable bit scale encoding mechanism
#define RPLIDAR_VARBITSCALE_X2_SRC_BIT 9
#define RPLIDAR_VARBITSCALE_X4_SRC_BIT 11
#define RPLIDAR_VARBITSCALE_X8_SRC_BIT 12
#define RPLIDAR_VARBITSCALE_X16_SRC_BIT 14

#define RPLIDAR_VARBITSCALE_X2_DEST_VAL 512
#define RPLIDAR_VARBITSCALE_X4_DEST_VAL 1280
#define RPLIDAR_VARBITSCALE_X8_DEST_VAL 1792
#define RPLIDAR_VARBITSCALE_X16_DEST_VAL 3328

#define RPLIDAR_VARBITSCALE_GET_SRC_MAX_VAL_BY_BITS(_BITS_)                        \
    ((((0x1 << (_BITS_)) - RPLIDAR_VARBITSCALE_X16_DEST_VAL) << 4) +               \
     ((RPLIDAR_VARBITSCALE_X16_DEST_VAL - RPLIDAR_VARBITSCALE_X8_DEST_VAL) << 3) + \
     ((RPLIDAR_VARBITSCALE_X8_DEST_VAL - RPLIDAR_VARBITSCALE_X4_DEST_VAL) << 2) +  \
     ((RPLIDAR_VARBITSCALE_X4_DEST_VAL - RPLIDAR_VARBITSCALE_X2_DEST_VAL) << 1) +  \
     RPLIDAR_VARBITSCALE_X2_DEST_VAL - 1)
>>>>>>> fee1c054

#if defined(_WIN32)
#pragma pack()
#endif<|MERGE_RESOLUTION|>--- conflicted
+++ resolved
@@ -3,7 +3,7 @@
  *
  *  Copyright (c) 2009 - 2014 RoboPeak Team
  *  http://www.robopeak.com
- *  Copyright (c) 2014-2020 Shanghai Slamtec Co., Ltd.
+ *  Copyright (c) 2014 - 2019 Shanghai Slamtec Co., Ltd.
  *  http://www.slamtec.com
  *
  */
@@ -33,42 +33,13 @@
  */
 
 #pragma once
-#include "sl_lidar_cmd.h"
+
 #include "rplidar_protocol.h"
 
 // Commands
 //-----------------------------------------
 
-#define RPLIDAR_AUTOBAUD_MAGICBYTE     SL_LIDAR_AUTOBAUD_MAGICBYTE
-
 // Commands without payload and response
-<<<<<<< HEAD
-#define RPLIDAR_CMD_STOP               SL_LIDAR_CMD_STOP
-#define RPLIDAR_CMD_SCAN               SL_LIDAR_CMD_SCAN
-#define RPLIDAR_CMD_FORCE_SCAN         SL_LIDAR_CMD_FORCE_SCAN
-#define RPLIDAR_CMD_RESET              SL_LIDAR_CMD_RESET
-
-
-// Commands without payload but have response
-#define RPLIDAR_CMD_GET_DEVICE_INFO          SL_LIDAR_CMD_GET_DEVICE_INFO
-#define RPLIDAR_CMD_GET_DEVICE_HEALTH        SL_LIDAR_CMD_GET_DEVICE_HEALTH
-
-#define RPLIDAR_CMD_GET_SAMPLERATE           SL_LIDAR_CMD_GET_SAMPLERATE //added in fw 1.17
-
-#define RPLIDAR_CMD_HQ_MOTOR_SPEED_CTRL      SL_LIDAR_CMD_HQ_MOTOR_SPEED_CTRL
-
-// Commands with payload but no response
-#define RPLIDAR_CMD_NEW_BAUDRATE_CONFIRM     SL_LIDAR_CMD_NEW_BAUDRATE_CONFIRM //added in fw 1.30
-
-// Commands with payload and have response
-#define RPLIDAR_CMD_EXPRESS_SCAN            SL_LIDAR_CMD_EXPRESS_SCAN //added in fw 1.17
-#define RPLIDAR_CMD_HQ_SCAN                 SL_LIDAR_CMD_HQ_SCAN //added in fw 1.24
-#define RPLIDAR_CMD_GET_LIDAR_CONF          SL_LIDAR_CMD_GET_LIDAR_CONF //added in fw 1.24
-#define RPLIDAR_CMD_SET_LIDAR_CONF          SL_LIDAR_CMD_SET_LIDAR_CONF //added in fw 1.24
-//add for A2 to set RPLIDAR motor pwm when using accessory board
-#define RPLIDAR_CMD_SET_MOTOR_PWM           SL_LIDAR_CMD_SET_MOTOR_PWM
-#define RPLIDAR_CMD_GET_ACC_BOARD_FLAG      SL_LIDAR_CMD_GET_ACC_BOARD_FLAG
-=======
 #define RPLIDAR_CMD_STOP 0x25
 #define RPLIDAR_CMD_SCAN 0x20
 #define RPLIDAR_CMD_FORCE_SCAN 0x21
@@ -90,7 +61,6 @@
 // add for A2 to set RPLIDAR motor pwm when using accessory board
 #define RPLIDAR_CMD_SET_MOTOR_PWM 0xF0
 #define RPLIDAR_CMD_GET_ACC_BOARD_FLAG 0xFF
->>>>>>> fee1c054
 
 #if defined(_WIN32)
 #pragma pack(1)
@@ -98,29 +68,6 @@
 
 // Payloads
 // ------------------------------------------
-<<<<<<< HEAD
-#define RPLIDAR_EXPRESS_SCAN_MODE_NORMAL      SL_LIDAR_EXPRESS_SCAN_MODE_NORMAL 
-#define RPLIDAR_EXPRESS_SCAN_MODE_FIXANGLE    SL_LIDAR_EXPRESS_SCAN_MODE_FIXANGLE  // won't been supported but keep to prevent build fail
-//for express working flag(extending express scan protocol)
-#define RPLIDAR_EXPRESS_SCAN_FLAG_BOOST                 SL_LIDAR_EXPRESS_SCAN_FLAG_BOOST 
-#define RPLIDAR_EXPRESS_SCAN_FLAG_SUNLIGHT_REJECTION    SL_LIDAR_EXPRESS_SCAN_FLAG_SUNLIGHT_REJECTION
-
-//for ultra express working flag
-#define RPLIDAR_ULTRAEXPRESS_SCAN_FLAG_STD                 SL_LIDAR_ULTRAEXPRESS_SCAN_FLAG_STD 
-#define RPLIDAR_ULTRAEXPRESS_SCAN_FLAG_HIGH_SENSITIVITY    SL_LIDAR_ULTRAEXPRESS_SCAN_FLAG_HIGH_SENSITIVITY
-
-#define RPLIDAR_HQ_SCAN_FLAG_CCW            (0x1<<0)
-#define RPLIDAR_HQ_SCAN_FLAG_RAW_ENCODER    (0x1<<1)
-#define RPLIDAR_HQ_SCAN_FLAG_RAW_DISTANCE   (0x1<<2)
-
-typedef sl_lidar_payload_express_scan_t   rplidar_payload_express_scan_t;
-typedef sl_lidar_payload_hq_scan_t        rplidar_payload_hq_scan_t;
-typedef sl_lidar_payload_get_scan_conf_t  rplidar_payload_get_scan_conf_t;
-typedef sl_lidar_payload_motor_pwm_t      rplidar_payload_motor_pwm_t;
-typedef sl_lidar_payload_acc_board_flag_t rplidar_payload_acc_board_flag_t;
-typedef sl_lidar_payload_set_scan_conf_t  rplidar_payload_set_scan_conf_t;
-typedef sl_lidar_payload_new_bps_confirmation_t  rplidar_payload_new_bps_confirmation_t;
-=======
 #define RPLIDAR_EXPRESS_SCAN_MODE_NORMAL 0
 #define RPLIDAR_EXPRESS_SCAN_MODE_FIXANGLE 0 // won't been supported but keep to prevent build fail
 // for express working flag(extending express scan protocol)
@@ -164,7 +111,6 @@
 {
     _u32 reserved;
 } __attribute__((packed)) rplidar_payload_acc_board_flag_t;
->>>>>>> fee1c054
 
 typedef struct _rplidar_payload_hq_spd_ctrl_t
 {
@@ -173,49 +119,6 @@
 
 // Response
 // ------------------------------------------
-<<<<<<< HEAD
-#define RPLIDAR_ANS_TYPE_DEVINFO                                 SL_LIDAR_ANS_TYPE_DEVINFO
-#define RPLIDAR_ANS_TYPE_DEVHEALTH                               SL_LIDAR_ANS_TYPE_DEVHEALTH
-#define RPLIDAR_ANS_TYPE_MEASUREMENT                             SL_LIDAR_ANS_TYPE_MEASUREMENT
-// Added in FW ver 1.17
-#define RPLIDAR_ANS_TYPE_MEASUREMENT_CAPSULED                    SL_LIDAR_ANS_TYPE_MEASUREMENT_CAPSULED
-#define RPLIDAR_ANS_TYPE_MEASUREMENT_HQ                          SL_LIDAR_ANS_TYPE_MEASUREMENT_HQ
-// Added in FW ver 1.17
-#define RPLIDAR_ANS_TYPE_SAMPLE_RATE                             SL_LIDAR_ANS_TYPE_SAMPLE_RATE
-//added in FW ver 1.23alpha
-#define RPLIDAR_ANS_TYPE_MEASUREMENT_CAPSULED_ULTRA              SL_LIDAR_ANS_TYPE_MEASUREMENT_CAPSULED_ULTRA
-//added in FW ver 1.24
-#define RPLIDAR_ANS_TYPE_GET_LIDAR_CONF                          SL_LIDAR_ANS_TYPE_GET_LIDAR_CONF
-#define RPLIDAR_ANS_TYPE_SET_LIDAR_CONF                          SL_LIDAR_ANS_TYPE_SET_LIDAR_CONF
-#define RPLIDAR_ANS_TYPE_MEASUREMENT_DENSE_CAPSULED              SL_LIDAR_ANS_TYPE_MEASUREMENT_DENSE_CAPSULED
-#define RPLIDAR_ANS_TYPE_MEASUREMENT_ULTRA_DENSE_CAPSULED        SL_LIDAR_ANS_TYPE_MEASUREMENT_ULTRA_DENSE_CAPSULED
-
-#define RPLIDAR_ANS_TYPE_ACC_BOARD_FLAG                          SL_LIDAR_ANS_TYPE_ACC_BOARD_FLAG
-
-#define RPLIDAR_RESP_ACC_BOARD_FLAG_MOTOR_CTRL_SUPPORT_MASK      SL_LIDAR_RESP_ACC_BOARD_FLAG_MOTOR_CTRL_SUPPORT_MASK
-
-typedef sl_lidar_response_acc_board_flag_t rplidar_response_acc_board_flag_t;
-
-
-#define RPLIDAR_STATUS_OK                 SL_LIDAR_STATUS_OK
-#define RPLIDAR_STATUS_WARNING            SL_LIDAR_STATUS_WARNING
-#define RPLIDAR_STATUS_ERROR              SL_LIDAR_STATUS_ERROR
-
-#define RPLIDAR_RESP_MEASUREMENT_SYNCBIT        SL_LIDAR_RESP_MEASUREMENT_SYNCBIT
-#define RPLIDAR_RESP_MEASUREMENT_QUALITY_SHIFT  SL_LIDAR_RESP_MEASUREMENT_QUALITY_SHIFT
-#define RPLIDAR_RESP_HQ_FLAG_SYNCBIT            SL_LIDAR_RESP_HQ_FLAG_SYNCBIT
-#define RPLIDAR_RESP_MEASUREMENT_CHECKBIT       SL_LIDAR_RESP_MEASUREMENT_CHECKBIT
-#define RPLIDAR_RESP_MEASUREMENT_ANGLE_SHIFT    SL_LIDAR_RESP_MEASUREMENT_ANGLE_SHIFT
-
-typedef sl_lidar_response_sample_rate_t rplidar_response_sample_rate_t;
-typedef sl_lidar_response_measurement_node_t rplidar_response_measurement_node_t;
-
-//[distance_sync flags]
-#define RPLIDAR_RESP_MEASUREMENT_EXP_ANGLE_MASK           SL_LIDAR_RESP_MEASUREMENT_EXP_ANGLE_MASK
-#define RPLIDAR_RESP_MEASUREMENT_EXP_DISTANCE_MASK        SL_LIDAR_RESP_MEASUREMENT_EXP_DISTANCE_MASK
-
-typedef sl_lidar_response_cabin_nodes_t rplidar_response_cabin_nodes_t;
-=======
 #define RPLIDAR_ANS_TYPE_DEVINFO 0x4
 #define RPLIDAR_ANS_TYPE_DEVHEALTH 0x6
 
@@ -275,33 +178,10 @@
     _u16 distance_angle_2; // see [distance_sync flags]
     _u8 offset_angles_q3;
 } __attribute__((packed)) rplidar_response_cabin_nodes_t;
->>>>>>> fee1c054
 
 #define RPLIDAR_RESP_MEASUREMENT_EXP_SYNC_1 0xA
 #define RPLIDAR_RESP_MEASUREMENT_EXP_SYNC_2 0x5
 
-<<<<<<< HEAD
-#define RPLIDAR_RESP_MEASUREMENT_EXP_SYNC_1               SL_LIDAR_RESP_MEASUREMENT_EXP_SYNC_1
-#define RPLIDAR_RESP_MEASUREMENT_EXP_SYNC_2               SL_LIDAR_RESP_MEASUREMENT_EXP_SYNC_2
-#define RPLIDAR_RESP_MEASUREMENT_HQ_SYNC                  SL_LIDAR_RESP_MEASUREMENT_HQ_SYNC
-#define RPLIDAR_RESP_MEASUREMENT_EXP_SYNCBIT              SL_LIDAR_RESP_MEASUREMENT_EXP_SYNCBIT
-
-
-typedef sl_lidar_response_capsule_measurement_nodes_t         rplidar_response_capsule_measurement_nodes_t;
-typedef sl_lidar_response_dense_cabin_nodes_t                 rplidar_response_dense_cabin_nodes_t;
-typedef sl_lidar_response_dense_capsule_measurement_nodes_t   rplidar_response_dense_capsule_measurement_nodes_t;
-typedef sl_lidar_response_ultra_dense_capsule_measurement_nodes_t rplidar_response_ultra_dense_capsule_measurement_nodes_t;
-// ext1 : x2 boost mode
-
-#define RPLIDAR_RESP_MEASUREMENT_EXP_ULTRA_MAJOR_BITS     SL_LIDAR_RESP_MEASUREMENT_EXP_ULTRA_MAJOR_BITS
-#define RPLIDAR_RESP_MEASUREMENT_EXP_ULTRA_PREDICT_BITS   SL_LIDAR_RESP_MEASUREMENT_EXP_ULTRA_PREDICT_BITS
-
-typedef sl_lidar_response_ultra_cabin_nodes_t                      rplidar_response_ultra_cabin_nodes_t;
-typedef sl_lidar_response_ultra_capsule_measurement_nodes_t        rplidar_response_ultra_capsule_measurement_nodes_t;
-typedef sl_lidar_response_measurement_node_hq_t                    rplidar_response_measurement_node_hq_t;
-typedef sl_lidar_response_hq_capsule_measurement_nodes_t           rplidar_response_hq_capsule_measurement_nodes_t;
-
-=======
 #define RPLIDAR_RESP_MEASUREMENT_HQ_SYNC 0xA5
 
 #define RPLIDAR_RESP_MEASUREMENT_EXP_SYNCBIT (0x1 << 15)
@@ -326,56 +206,9 @@
     _u16 start_angle_sync_q6;
     rplidar_response_dense_cabin_nodes_t cabins[40];
 } __attribute__((packed)) rplidar_response_dense_capsule_measurement_nodes_t;
->>>>>>> fee1c054
-
-#   define RPLIDAR_CONF_SCAN_COMMAND_STD            SL_LIDAR_CONF_SCAN_COMMAND_STD
-#   define RPLIDAR_CONF_SCAN_COMMAND_EXPRESS        SL_LIDAR_CONF_SCAN_COMMAND_EXPRESS
-#   define RPLIDAR_CONF_SCAN_COMMAND_HQ             SL_LIDAR_CONF_SCAN_COMMAND_HQ
-#   define RPLIDAR_CONF_SCAN_COMMAND_BOOST          SL_LIDAR_CONF_SCAN_COMMAND_BOOST
-#   define RPLIDAR_CONF_SCAN_COMMAND_STABILITY      SL_LIDAR_CONF_SCAN_COMMAND_STABILITY
-#   define RPLIDAR_CONF_SCAN_COMMAND_SENSITIVITY    SL_LIDAR_CONF_SCAN_COMMAND_SENSITIVITY
-
-<<<<<<< HEAD
-#define RPLIDAR_CONF_ANGLE_RANGE                    SL_LIDAR_CONF_ANGLE_RANGE
-#define RPLIDAR_CONF_DESIRED_ROT_FREQ               SL_LIDAR_CONF_DESIRED_ROT_FREQ
-#define RPLIDAR_CONF_SCAN_COMMAND_BITMAP            SL_LIDAR_CONF_SCAN_COMMAND_BITMAP
-#define RPLIDAR_CONF_MIN_ROT_FREQ                   SL_LIDAR_CONF_MIN_ROT_FREQ
-#define RPLIDAR_CONF_MAX_ROT_FREQ                   SL_LIDAR_CONF_MAX_ROT_FREQ
-#define RPLIDAR_CONF_MAX_DISTANCE                   SL_LIDAR_CONF_MAX_DISTANCE
-        
-#define RPLIDAR_CONF_SCAN_MODE_COUNT                SL_LIDAR_CONF_SCAN_MODE_COUNT
-#define RPLIDAR_CONF_SCAN_MODE_US_PER_SAMPLE        SL_LIDAR_CONF_SCAN_MODE_US_PER_SAMPLE
-#define RPLIDAR_CONF_SCAN_MODE_MAX_DISTANCE         SL_LIDAR_CONF_SCAN_MODE_MAX_DISTANCE
-#define RPLIDAR_CONF_SCAN_MODE_ANS_TYPE             SL_LIDAR_CONF_SCAN_MODE_ANS_TYPE
-#define RPLIDAR_CONF_SCAN_MODE_TYPICAL              SL_LIDAR_CONF_SCAN_MODE_TYPICAL
-#define RPLIDAR_CONF_SCAN_MODE_NAME                 SL_LIDAR_CONF_SCAN_MODE_NAME
-#define RPLIDAR_EXPRESS_SCAN_STABILITY_BITMAP                 SL_LIDAR_EXPRESS_SCAN_STABILITY_BITMAP
-#define RPLIDAR_EXPRESS_SCAN_SENSITIVITY_BITMAP               SL_LIDAR_EXPRESS_SCAN_SENSITIVITY_BITMAP
-#define RPLIDAR_CONF_LIDAR_STATIC_IP_ADDR           SL_LIDAR_CONF_LIDAR_STATIC_IP_ADDR
-#define RPLIDAR_CONF_LIDAR_MAC_ADDR                 SL_LIDAR_CONF_LIDAR_MAC_ADDR
-
-#define RPLIDAR_CONF_DETECTED_SERIAL_BPS            SL_LIDAR_CONF_DETECTED_SERIAL_BPS
-
-typedef sl_lidar_response_get_lidar_conf_t       rplidar_response_get_lidar_conf_t;
-typedef sl_lidar_response_set_lidar_conf_t       rplidar_response_set_lidar_conf_t;
-typedef sl_lidar_response_device_info_t          rplidar_response_device_info_t;
-typedef sl_lidar_response_device_health_t        rplidar_response_device_health_t;
-typedef sl_lidar_ip_conf_t                       rplidar_ip_conf_t;
-typedef sl_lidar_response_device_macaddr_info_t  rplidar_response_device_macaddr_info_t;
-
-// Definition of the variable bit scale encoding mechanism
-#define RPLIDAR_VARBITSCALE_X2_SRC_BIT  SL_LIDAR_VARBITSCALE_X2_SRC_BIT
-#define RPLIDAR_VARBITSCALE_X4_SRC_BIT  SL_LIDAR_VARBITSCALE_X4_SRC_BIT
-#define RPLIDAR_VARBITSCALE_X8_SRC_BIT  SL_LIDAR_VARBITSCALE_X8_SRC_BIT
-#define RPLIDAR_VARBITSCALE_X16_SRC_BIT SL_LIDAR_VARBITSCALE_X16_SRC_BIT
-
-#define RPLIDAR_VARBITSCALE_X2_DEST_VAL SL_LIDAR_VARBITSCALE_X2_DEST_VAL
-#define RPLIDAR_VARBITSCALE_X4_DEST_VAL SL_LIDAR_VARBITSCALE_X4_DEST_VAL
-#define RPLIDAR_VARBITSCALE_X8_DEST_VAL SL_LIDAR_VARBITSCALE_X8_DEST_VAL
-#define RPLIDAR_VARBITSCALE_X16_DEST_VAL SL_LIDAR_VARBITSCALE_X16_DEST_VAL
-
-#define RPLIDAR_VARBITSCALE_GET_SRC_MAX_VAL_BY_BITS(_BITS_)   SL_LIDAR_VARBITSCALE_GET_SRC_MAX_VAL_BY_BITS(_BITS_)
-=======
+
+// ext1 : x2 boost mode
+
 #define RPLIDAR_RESP_MEASUREMENT_EXP_ULTRA_MAJOR_BITS 12
 #define RPLIDAR_RESP_MEASUREMENT_EXP_ULTRA_PREDICT_BITS 10
 
@@ -475,7 +308,6 @@
      ((RPLIDAR_VARBITSCALE_X8_DEST_VAL - RPLIDAR_VARBITSCALE_X4_DEST_VAL) << 2) +  \
      ((RPLIDAR_VARBITSCALE_X4_DEST_VAL - RPLIDAR_VARBITSCALE_X2_DEST_VAL) << 1) +  \
      RPLIDAR_VARBITSCALE_X2_DEST_VAL - 1)
->>>>>>> fee1c054
 
 #if defined(_WIN32)
 #pragma pack()
