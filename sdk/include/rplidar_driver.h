/*
 *  RPLIDAR SDK
 *
 *  Copyright (c) 2009 - 2014 RoboPeak Team
 *  http://www.robopeak.com
 *  Copyright (c) 2014 - 2019 Shanghai Slamtec Co., Ltd.
 *  http://www.slamtec.com
 *
 */
/*
 * Redistribution and use in source and binary forms, with or without
 * modification, are permitted provided that the following conditions are met:
 *
 * 1. Redistributions of source code must retain the above copyright notice,
 *    this list of conditions and the following disclaimer.
 *
 * 2. Redistributions in binary form must reproduce the above copyright notice,
 *    this list of conditions and the following disclaimer in the documentation
 *    and/or other materials provided with the distribution.
 *
 * THIS SOFTWARE IS PROVIDED BY THE COPYRIGHT HOLDERS AND CONTRIBUTORS "AS IS"
 * AND ANY EXPRESS OR IMPLIED WARRANTIES, INCLUDING, BUT NOT LIMITED TO,
 * THE IMPLIED WARRANTIES OF MERCHANTABILITY AND FITNESS FOR A PARTICULAR
 * PURPOSE ARE DISCLAIMED. IN NO EVENT SHALL THE COPYRIGHT HOLDER OR
 * CONTRIBUTORS BE LIABLE FOR ANY DIRECT, INDIRECT, INCIDENTAL, SPECIAL,
 * EXEMPLARY, OR CONSEQUENTIAL DAMAGES (INCLUDING, BUT NOT LIMITED TO,
 * PROCUREMENT OF SUBSTITUTE GOODS OR SERVICES; LOSS OF USE, DATA, OR PROFITS;
 * OR BUSINESS INTERRUPTION) HOWEVER CAUSED AND ON ANY THEORY OF LIABILITY,
 * WHETHER IN CONTRACT, STRICT LIABILITY, OR TORT (INCLUDING NEGLIGENCE OR
 * OTHERWISE) ARISING IN ANY WAY OUT OF THE USE OF THIS SOFTWARE,
 * EVEN IF ADVISED OF THE POSSIBILITY OF SUCH DAMAGE.
 *
 */

#pragma once
<<<<<<< HEAD
#include "sl_lidar_driver.h"
=======
>>>>>>> fee1c054

#ifndef __cplusplus
#error "The RPlidar SDK requires a C++ compiler to be built"
#endif

<<<<<<< HEAD

namespace rp { namespace standalone{ namespace rplidar {
    using namespace sl;
    typedef LidarScanMode RplidarScanMode;

enum {
   DRIVER_TYPE_SERIALPORT = 0x0,
   DRIVER_TYPE_TCP = 0x1,
   DRIVER_TYPE_UDP = 0x2,
};

class RPlidarDriver {
public:
    enum {
        DEFAULT_TIMEOUT = 2000, //2000 ms
    };

    enum {
        MAX_SCAN_NODES = 8192,
    };

    enum {
        LEGACY_SAMPLE_DURATION = 476,
    };

public:
    /// Create an RPLIDAR Driver Instance
    /// This interface should be invoked first before any other operations
    ///
    /// \param drivertype the connection type used by the driver. 
    static RPlidarDriver * CreateDriver(_u32 drivertype = CHANNEL_TYPE_SERIALPORT);
    

    RPlidarDriver(sl_u32 channelType);

    /// Dispose the RPLIDAR Driver Instance specified by the drv parameter
    /// Applications should invoke this interface when the driver instance is no longer used in order to free memory
    static void DisposeDriver(RPlidarDriver * drv);

    /// Open the specified serial port and connect to a target RPLIDAR device
    ///
    /// \param port_path     the device path of the serial port 
    ///        e.g. on Windows, it may be com3 or \\.\com10 
    ///             on Unix-Like OS, it may be /dev/ttyS1, /dev/ttyUSB2, etc
    ///
    /// \param baudrate      the baudrate used
    ///        For most RPLIDAR models, the baudrate should be set to 115200
    ///
    /// \param flag          other flags
    ///        Reserved for future use, always set to Zero
    u_result connect(const char *path, _u32 portOrBaud, _u32 flag = 0);
    
    /// Disconnect with the RPLIDAR and close the serial port
    void disconnect();

    /// Returns TRUE when the connection has been established
    bool isConnected(); 

    /// Ask the RPLIDAR core system to reset it self
    /// The host system can use the Reset operation to help RPLIDAR escape the self-protection mode.
    ///
    ///  \param timeout       The operation timeout value (in millisecond) for the serial port communication                     
    u_result reset(_u32 timeout = DEFAULT_TIMEOUT);

    u_result clearNetSerialRxCache() {
        return RESULT_OK;
    }
    // FW1.24
    /// Get all scan modes that supported by lidar
    u_result getAllSupportedScanModes(std::vector<RplidarScanMode>& outModes, _u32 timeoutInMs = DEFAULT_TIMEOUT);
   
    /// Get typical scan mode of lidar
    u_result getTypicalScanMode(_u16& outMode, _u32 timeoutInMs = DEFAULT_TIMEOUT);

    /// Start scan
    ///
    /// \param force            Force the core system to output scan data regardless whether the scanning motor is rotating or not.
    /// \param useTypicalScan   Use lidar's typical scan mode or use the compatibility mode (2k sps)
    /// \param options          Scan options (please use 0)
    /// \param outUsedScanMode  The scan mode selected by lidar
    u_result startScan(bool force, bool useTypicalScan, _u32 options = 0, RplidarScanMode* outUsedScanMode = NULL);

    /// Start scan in specific mode
    ///
    /// \param force            Force the core system to output scan data regardless whether the scanning motor is rotating or not.
    /// \param scanMode         The scan mode id (use getAllSupportedScanModes to get supported modes)
    /// \param options          Scan options (please use 0)
    /// \param outUsedScanMode  The scan mode selected by lidar
    u_result startScanExpress(bool force, _u16 scanMode, _u32 options = 0, RplidarScanMode* outUsedScanMode = NULL, _u32 timeout = DEFAULT_TIMEOUT);

    /// Retrieve the health status of the RPLIDAR
    /// The host system can use this operation to check whether RPLIDAR is in the self-protection mode.
    ///
    /// \param health        The health status info returned from the RPLIDAR
    ///
    /// \param timeout       The operation timeout value (in millisecond) for the serial port communication     
    u_result getHealth(rplidar_response_device_health_t & health, _u32 timeout = DEFAULT_TIMEOUT);

    /// Get the device information of the RPLIDAR include the serial number, firmware version, device model etc.
    /// 
    /// \param info          The device information returned from the RPLIDAR
    /// \param timeout       The operation timeout value (in millisecond) for the serial port communication  
    u_result getDeviceInfo(rplidar_response_device_info_t & info, _u32 timeout = DEFAULT_TIMEOUT);

    /// Set the RPLIDAR's motor pwm when using accessory board, currently valid for A2 only.
    /// 
    /// \param pwm           The motor pwm value would like to set 
    u_result setMotorPWM(_u16 pwm);

    /// Start RPLIDAR's motor when using accessory board
    u_result startMotor();

    /// Stop RPLIDAR's motor when using accessory board
    u_result stopMotor();

    /// Check whether the device support motor control.
    /// Note: this API will disable grab.
    /// 
    /// \param support       Return the result.
    /// \param timeout       The operation timeout value (in millisecond) for the serial port communication. 
    u_result checkMotorCtrlSupport(bool & support, _u32 timeout = DEFAULT_TIMEOUT);

	///Set LPX and S2E series lidar's static IP address
	///
	/// \param conf             Network parameter that LPX series lidar owned
	/// \param timeout          The operation timeout value (in millisecond) for the ethernet udp communication
	u_result  setLidarIpConf(const rplidar_ip_conf_t& conf, _u32 timeout = DEFAULT_TIMEOUT);

    ///Get LPX and S2E series lidar's static IP address
    ///
    /// \param conf             Network parameter that LPX series lidar owned
    /// \param timeout          The operation timeout value (in millisecond) for the ethernet udp communication
    u_result  getLidarIpConf(rplidar_ip_conf_t& conf, _u32 timeout = DEFAULT_TIMEOUT);

	///Get LPX and S2E series lidar's MAC address
	///
	/// \param macAddrArray         The device MAC information returned from the LPX series lidar
	u_result getDeviceMacAddr(_u8* macAddrArray, _u32 timeoutInMs = DEFAULT_TIMEOUT);

    /// Ask the RPLIDAR core system to stop the current scan operation and enter idle state. The background thread will be terminated
    ///
    /// \param timeout       The operation timeout value (in millisecond) for the serial port communication 
    u_result stop(_u32 timeout = DEFAULT_TIMEOUT);

    /// Wait and grab a complete 0-360 degree scan data previously received. 
    /// The grabbed scan data returned by this interface always has the following charactistics:
    ///
    /// 1) The first node of the grabbed data array (nodebuffer[0]) must be the first sample of a scan, i.e. the start_bit == 1
    /// 2) All data nodes are belong to exactly ONE complete 360-degrees's scan
    /// 3) Note, the angle data in one scan may not be ascending. You can use API ascendScanData to reorder the nodebuffer.
    ///
    /// \param nodebuffer     Buffer provided by the caller application to store the scan data
    ///
    /// \param count          The caller must initialize this parameter to set the max data count of the provided buffer (in unit of rplidar_response_measurement_node_t).
    ///                       Once the interface returns, this parameter will store the actual received data count.
    ///
    /// \param timeout        Max duration allowed to wait for a complete scan data, nothing will be stored to the nodebuffer if a complete 360-degrees' scan data cannot to be ready timely.
    ///
    /// The interface will return RESULT_OPERATION_TIMEOUT to indicate that no complete 360-degrees' scan can be retrieved withing the given timeout duration. 
    ///
    /// \The caller application can set the timeout value to Zero(0) to make this interface always returns immediately to achieve non-block operation.
    u_result grabScanDataHq(rplidar_response_measurement_node_hq_t * nodebuffer, size_t & count, _u32 timeout = DEFAULT_TIMEOUT);

    /// Ascending the scan data according to the angle value in the scan.
    ///
    /// \param nodebuffer     Buffer provided by the caller application to do the reorder. Should be retrived from the grabScanData
    ///
    /// \param count          The caller must initialize this parameter to set the max data count of the provided buffer (in unit of rplidar_response_measurement_node_t).
    ///                       Once the interface returns, this parameter will store the actual received data count.
    /// The interface will return RESULT_OPERATION_FAIL when all the scan data is invalid. 
    u_result ascendScanData(rplidar_response_measurement_node_hq_t * nodebuffer, size_t count);

    /// Return received scan points even if it's not complete scan
    ///
    /// \param nodebuffer     Buffer provided by the caller application to store the scan data
    ///
    /// \param count          Once the interface returns, this parameter will store the actual received data count.
    ///
    /// The interface will return RESULT_OPERATION_TIMEOUT to indicate that not even a single node can be retrieved since last call. 
    u_result getScanDataWithInterval(rplidar_response_measurement_node_t * nodebuffer, size_t & count);

    /// Return received scan points even if it's not complete scan
    ///
    /// \param nodebuffer     Buffer provided by the caller application to store the scan data
    ///
    /// \param count          Once the interface returns, this parameter will store the actual received data count.
    ///
    /// The interface will return RESULT_OPERATION_TIMEOUT to indicate that not even a single node can be retrieved since last call. 
    u_result getScanDataWithIntervalHq(rplidar_response_measurement_node_hq_t * nodebuffer, size_t & count);


    virtual ~RPlidarDriver();
protected:
    RPlidarDriver();

private:
    sl_u32 _channelType;
    IChannel* _channel;
    ILidarDriver* _lidarDrv;
    
};




}}}
=======
#ifndef DEPRECATED
#ifdef __GNUC__
#define DEPRECATED(func) func __attribute__((deprecated))
#elif defined(_MSC_VER)
#define DEPRECATED(func) __declspec(deprecated) func
#else
#pragma message("WARNING: You need to implement DEPRECATED for this compiler")
#define DEPRECATED(func) func
#endif
#endif

namespace rp
{
    namespace standalone
    {
        namespace rplidar
        {

            struct RplidarScanMode
            {
                _u16 id;
                float us_per_sample; // microseconds per sample
                float max_distance;  // max distance
                _u8 ans_type;        // the answer type of the scam mode, its value should be RPLIDAR_ANS_TYPE_MEASUREMENT*
                char scan_mode[64];  // name of scan mode, max 63 characters
            };

            enum
            {
                DRIVER_TYPE_SERIALPORT = 0x0,
                DRIVER_TYPE_TCP = 0x1,
            };

            class ChannelDevice
            {
            public:
                virtual bool bind(const char *, uint32_t) = 0;
                virtual bool open() { return true; }
                virtual void close() = 0;
                virtual void flush() { return; }
                virtual bool waitfordata(size_t data_count, _u32 timeout = -1, size_t *returned_size = NULL) = 0;
                virtual int senddata(const _u8 *data, size_t size) = 0;
                virtual int recvdata(unsigned char *data, size_t size) = 0;
                virtual void setDTR() { return; }
                virtual void clearDTR() { return; }
                virtual void ReleaseRxTx() { return; }
            };

            class RPlidarDriver
            {
            public:
                enum
                {
                    DEFAULT_TIMEOUT = 2000, // 2000 ms
                };

                enum
                {
                    MAX_SCAN_NODES = 8192,
                };

                enum
                {
                    LEGACY_SAMPLE_DURATION = 476,
                };

            public:
                /// Create an RPLIDAR Driver Instance
                /// This interface should be invoked first before any other operations
                ///
                /// \param drivertype the connection type used by the driver.
                static RPlidarDriver *CreateDriver(_u32 drivertype = DRIVER_TYPE_SERIALPORT);

                /// Dispose the RPLIDAR Driver Instance specified by the drv parameter
                /// Applications should invoke this interface when the driver instance is no longer used in order to free memory
                static void DisposeDriver(RPlidarDriver *drv);

                /// Open the specified serial port and connect to a target RPLIDAR device
                ///
                /// \param port_path     the device path of the serial port
                ///        e.g. on Windows, it may be com3 or \\.\com10
                ///             on Unix-Like OS, it may be /dev/ttyS1, /dev/ttyUSB2, etc
                ///
                /// \param baudrate      the baudrate used
                ///        For most RPLIDAR models, the baudrate should be set to 115200
                ///
                /// \param flag          other flags
                ///        Reserved for future use, always set to Zero
                virtual u_result connect(const char *, _u32, _u32 flag = 0) = 0;

                /// Disconnect with the RPLIDAR and close the serial port
                virtual void disconnect() = 0;

                /// Returns TRUE when the connection has been established
                virtual bool isConnected() = 0;

                /// Ask the RPLIDAR core system to reset it self
                /// The host system can use the Reset operation to help RPLIDAR escape the self-protection mode.
                ///
                ///  \param timeout       The operation timeout value (in millisecond) for the serial port communication
                virtual u_result reset(_u32 timeout = DEFAULT_TIMEOUT) = 0;

                virtual u_result clearNetSerialRxCache() = 0;
                // FW1.24
                /// Get all scan modes that supported by lidar
                virtual u_result getAllSupportedScanModes(std::vector<RplidarScanMode> &outModes, _u32 timeoutInMs = DEFAULT_TIMEOUT) = 0;

                /// Get typical scan mode of lidar
                virtual u_result getTypicalScanMode(_u16 &outMode, _u32 timeoutInMs = DEFAULT_TIMEOUT) = 0;

                /// Start scan
                ///
                /// \param force            Force the core system to output scan data regardless whether the scanning motor is rotating or not.
                /// \param useTypicalScan   Use lidar's typical scan mode or use the compatibility mode (2k sps)
                /// \param options          Scan options (please use 0)
                /// \param outUsedScanMode  The scan mode selected by lidar
                virtual u_result startScan(bool force, bool useTypicalScan, _u32 options = 0, RplidarScanMode *outUsedScanMode = NULL) = 0;

                /// Start scan in specific mode
                ///
                /// \param force            Force the core system to output scan data regardless whether the scanning motor is rotating or not.
                /// \param scanMode         The scan mode id (use getAllSupportedScanModes to get supported modes)
                /// \param options          Scan options (please use 0)
                /// \param outUsedScanMode  The scan mode selected by lidar
                virtual u_result startScanExpress(bool force, _u16 scanMode, _u32 options = 0, RplidarScanMode *outUsedScanMode = NULL, _u32 timeout = DEFAULT_TIMEOUT) = 0;

                /// Retrieve the health status of the RPLIDAR
                /// The host system can use this operation to check whether RPLIDAR is in the self-protection mode.
                ///
                /// \param health        The health status info returned from the RPLIDAR
                ///
                /// \param timeout       The operation timeout value (in millisecond) for the serial port communication
                virtual u_result getHealth(rplidar_response_device_health_t &health, _u32 timeout = DEFAULT_TIMEOUT) = 0;

                /// Get the device information of the RPLIDAR include the serial number, firmware version, device model etc.
                ///
                /// \param info          The device information returned from the RPLIDAR
                /// \param timeout       The operation timeout value (in millisecond) for the serial port communication
                virtual u_result getDeviceInfo(rplidar_response_device_info_t &info, _u32 timeout = DEFAULT_TIMEOUT) = 0;

                /// Get the sample duration information of the RPLIDAR.
                /// DEPRECATED, please use RplidarScanMode::us_per_sample
                ///
                /// \param rateInfo      The sample duration information returned from the RPLIDAR
                /// \param timeout       The operation timeout value (in millisecond) for the serial port communication
                DEPRECATED(virtual u_result getSampleDuration_uS(rplidar_response_sample_rate_t &rateInfo, _u32 timeout = DEFAULT_TIMEOUT)) = 0;

                /// Set the RPLIDAR's motor pwm when using accessory board, currently valid for A2 and A3 only.
                ///
                /// \param pwm           The motor pwm value would like to set
                virtual u_result setMotorPWM(_u16 pwm) = 0;

                /// Set the RPLIDAR's motor rpm, currently valid for tof lidar only.
                ///
                /// \param rpm           The motor rpm value would like to set
                virtual u_result setLidarSpinSpeed(_u16 rpm, _u32 timeout = DEFAULT_TIMEOUT) = 0;

                /// Start RPLIDAR's motor when using accessory board
                virtual u_result startMotor() = 0;

                /// Stop RPLIDAR's motor when using accessory board
                virtual u_result stopMotor() = 0;

                /// Check whether the device support motor control.
                /// Note: this API will disable grab.
                ///
                /// \param support       Return the result.
                /// \param timeout       The operation timeout value (in millisecond) for the serial port communication.
                virtual u_result checkMotorCtrlSupport(bool &support, _u32 timeout = DEFAULT_TIMEOUT) = 0;

                /// Check if the device is Tof lidar.
                /// Note: this API is effective if and only if getDeviceInfo has been called.
                ///
                /// \param support       Return the result.
                /// \param timeout       The operation timeout value (in millisecond) for the serial port communication.
                virtual u_result checkIfTofLidar(bool &isTofLidar, _u32 timeout = DEFAULT_TIMEOUT) = 0;

                /// Calculate RPLIDAR's current scanning frequency from the given scan data
                /// DEPRECATED, please use getFrequency(RplidarScanMode, size_t)
                ///
                /// Please refer to the application note doc for details
                /// Remark: the calcuation will be incorrect if the specified scan data doesn't contains enough data
                ///
                /// \param inExpressMode Indicate whether the RPLIDAR is in express mode
                /// \param count         The number of sample nodes inside the given buffer
                /// \param frequency     The scanning frequency (in HZ) calcuated by the interface.
                /// \param is4kmode      Return whether the RPLIDAR is working on 4k sample rate mode.
                DEPRECATED(virtual u_result getFrequency(bool inExpressMode, size_t count, float &frequency, bool &is4kmode)) = 0;

                /// Calculate RPLIDAR's current scanning frequency from the given scan data
                /// Please refer to the application note doc for details
                /// Remark: the calcuation will be incorrect if the specified scan data doesn't contains enough data
                ///
                /// \param scanMode      Lidar's current scan mode
                /// \param count         The number of sample nodes inside the given buffer
                virtual u_result getFrequency(const RplidarScanMode &scanMode, size_t count, float &frequency) = 0;

                /// Ask the RPLIDAR core system to enter the scan mode(Normal/Express, Express mode is 4k mode)
                /// A background thread will be created by the RPLIDAR driver to fetch the scan data continuously.
                /// User Application can use the grabScanData() interface to retrieved the scan data cached previous by this background thread.
                ///
                /// \param force         Force the core system to output scan data regardless whether the scanning motor is rotating or not.
                /// \param timeout       The operation timeout value (in millisecond) for the serial port communication.
                virtual u_result startScanNormal(bool force, _u32 timeout = DEFAULT_TIMEOUT) = 0;

                /// Check whether the device support express mode.
                /// DEPRECATED, please use getAllSupportedScanModes
                ///
                /// \param support       Return the result.
                /// \param timeout       The operation timeout value (in millisecond) for the serial port communication.
                DEPRECATED(virtual u_result checkExpressScanSupported(bool &support, _u32 timeout = DEFAULT_TIMEOUT)) = 0;

                /// Ask the RPLIDAR core system to stop the current scan operation and enter idle state. The background thread will be terminated
                ///
                /// \param timeout       The operation timeout value (in millisecond) for the serial port communication
                virtual u_result stop(_u32 timeout = DEFAULT_TIMEOUT) = 0;

                /// Wait and grab a complete 0-360 degree scan data previously received.
                /// NOTE: This method only support distance less than 16.38 meters, for longer distance, please use grabScanDataHq
                /// The grabbed scan data returned by this interface always has the following charactistics:
                ///
                /// 1) The first node of the grabbed data array (nodebuffer[0]) must be the first sample of a scan, i.e. the start_bit == 1
                /// 2) All data nodes are belong to exactly ONE complete 360-degrees's scan
                /// 3) Note, the angle data in one scan may not be ascending. You can use API ascendScanData to reorder the nodebuffer.
                ///
                /// \param nodebuffer     Buffer provided by the caller application to store the scan data
                ///
                /// \param count          The caller must initialize this parameter to set the max data count of the provided buffer (in unit of rplidar_response_measurement_node_t).
                ///                       Once the interface returns, this parameter will store the actual received data count.
                ///
                /// \param timeout        Max duration allowed to wait for a complete scan data, nothing will be stored to the nodebuffer if a complete 360-degrees' scan data cannot to be ready timely.
                ///
                /// The interface will return RESULT_OPERATION_TIMEOUT to indicate that no complete 360-degrees' scan can be retrieved withing the given timeout duration.
                ///
                /// \The caller application can set the timeout value to Zero(0) to make this interface always returns immediately to achieve non-block operation.
                DEPRECATED(virtual u_result grabScanData(rplidar_response_measurement_node_t *nodebuffer, size_t &count, _u32 timeout = DEFAULT_TIMEOUT)) = 0;

                /// Wait and grab a complete 0-360 degree scan data previously received.
                /// The grabbed scan data returned by this interface always has the following charactistics:
                ///
                /// 1) The first node of the grabbed data array (nodebuffer[0]) must be the first sample of a scan, i.e. the start_bit == 1
                /// 2) All data nodes are belong to exactly ONE complete 360-degrees's scan
                /// 3) Note, the angle data in one scan may not be ascending. You can use API ascendScanData to reorder the nodebuffer.
                ///
                /// \param nodebuffer     Buffer provided by the caller application to store the scan data
                ///
                /// \param count          The caller must initialize this parameter to set the max data count of the provided buffer (in unit of rplidar_response_measurement_node_t).
                ///                       Once the interface returns, this parameter will store the actual received data count.
                ///
                /// \param timeout        Max duration allowed to wait for a complete scan data, nothing will be stored to the nodebuffer if a complete 360-degrees' scan data cannot to be ready timely.
                ///
                /// The interface will return RESULT_OPERATION_TIMEOUT to indicate that no complete 360-degrees' scan can be retrieved withing the given timeout duration.
                ///
                /// \The caller application can set the timeout value to Zero(0) to make this interface always returns immediately to achieve non-block operation.
                virtual u_result grabScanDataHq(rplidar_response_measurement_node_hq_t *nodebuffer, size_t &count, _u32 timeout = DEFAULT_TIMEOUT) = 0;

                /// Ascending the scan data according to the angle value in the scan.
                ///
                /// \param nodebuffer     Buffer provided by the caller application to do the reorder. Should be retrived from the grabScanData
                ///
                /// \param count          The caller must initialize this parameter to set the max data count of the provided buffer (in unit of rplidar_response_measurement_node_t).
                ///                       Once the interface returns, this parameter will store the actual received data count.
                /// The interface will return RESULT_OPERATION_FAIL when all the scan data is invalid.
                DEPRECATED(virtual u_result ascendScanData(rplidar_response_measurement_node_t *nodebuffer, size_t count)) = 0;

                /// Ascending the scan data according to the angle value in the scan.
                ///
                /// \param nodebuffer     Buffer provided by the caller application to do the reorder. Should be retrived from the grabScanData
                ///
                /// \param count          The caller must initialize this parameter to set the max data count of the provided buffer (in unit of rplidar_response_measurement_node_t).
                ///                       Once the interface returns, this parameter will store the actual received data count.
                /// The interface will return RESULT_OPERATION_FAIL when all the scan data is invalid.
                virtual u_result ascendScanData(rplidar_response_measurement_node_hq_t *nodebuffer, size_t count) = 0;

                /// Return received scan points even if it's not complete scan
                ///
                /// \param nodebuffer     Buffer provided by the caller application to store the scan data
                ///
                /// \param count          Once the interface returns, this parameter will store the actual received data count.
                ///
                /// The interface will return RESULT_OPERATION_TIMEOUT to indicate that not even a single node can be retrieved since last call.
                DEPRECATED(virtual u_result getScanDataWithInterval(rplidar_response_measurement_node_t *nodebuffer, size_t &count)) = 0;

                /// Return received scan points even if it's not complete scan.
                ///
                /// \param nodebuffer     Buffer provided by the caller application to store the scan data. This buffer must be initialized by
                ///                       the caller.
                ///
                /// \param count          The caller must initialize this parameter to set the max data count of the provided buffer (in unit of rplidar_response_measurement_node_t).
                ///                       Once the interface returns, this parameter will store the actual received data count.
                ///
                /// The interface will return RESULT_OPERATION_TIMEOUT to indicate that not even a single node can be retrieved since last call.
                /// The interface will return RESULT_REMAINING_DATA to indicate that the given buffer is full, but that there remains data to be read.
                virtual u_result getScanDataWithIntervalHq(rplidar_response_measurement_node_hq_t *nodebuffer, size_t &count) = 0;

                virtual ~RPlidarDriver() {}

            protected:
                RPlidarDriver() {}

            public:
                ChannelDevice *_chanDev;
            };

        }
    }
}
>>>>>>> fee1c054
<|MERGE_RESOLUTION|>--- conflicted
+++ resolved
@@ -33,223 +33,11 @@
  */
 
 #pragma once
-<<<<<<< HEAD
-#include "sl_lidar_driver.h"
-=======
->>>>>>> fee1c054
 
 #ifndef __cplusplus
 #error "The RPlidar SDK requires a C++ compiler to be built"
 #endif
 
-<<<<<<< HEAD
-
-namespace rp { namespace standalone{ namespace rplidar {
-    using namespace sl;
-    typedef LidarScanMode RplidarScanMode;
-
-enum {
-   DRIVER_TYPE_SERIALPORT = 0x0,
-   DRIVER_TYPE_TCP = 0x1,
-   DRIVER_TYPE_UDP = 0x2,
-};
-
-class RPlidarDriver {
-public:
-    enum {
-        DEFAULT_TIMEOUT = 2000, //2000 ms
-    };
-
-    enum {
-        MAX_SCAN_NODES = 8192,
-    };
-
-    enum {
-        LEGACY_SAMPLE_DURATION = 476,
-    };
-
-public:
-    /// Create an RPLIDAR Driver Instance
-    /// This interface should be invoked first before any other operations
-    ///
-    /// \param drivertype the connection type used by the driver. 
-    static RPlidarDriver * CreateDriver(_u32 drivertype = CHANNEL_TYPE_SERIALPORT);
-    
-
-    RPlidarDriver(sl_u32 channelType);
-
-    /// Dispose the RPLIDAR Driver Instance specified by the drv parameter
-    /// Applications should invoke this interface when the driver instance is no longer used in order to free memory
-    static void DisposeDriver(RPlidarDriver * drv);
-
-    /// Open the specified serial port and connect to a target RPLIDAR device
-    ///
-    /// \param port_path     the device path of the serial port 
-    ///        e.g. on Windows, it may be com3 or \\.\com10 
-    ///             on Unix-Like OS, it may be /dev/ttyS1, /dev/ttyUSB2, etc
-    ///
-    /// \param baudrate      the baudrate used
-    ///        For most RPLIDAR models, the baudrate should be set to 115200
-    ///
-    /// \param flag          other flags
-    ///        Reserved for future use, always set to Zero
-    u_result connect(const char *path, _u32 portOrBaud, _u32 flag = 0);
-    
-    /// Disconnect with the RPLIDAR and close the serial port
-    void disconnect();
-
-    /// Returns TRUE when the connection has been established
-    bool isConnected(); 
-
-    /// Ask the RPLIDAR core system to reset it self
-    /// The host system can use the Reset operation to help RPLIDAR escape the self-protection mode.
-    ///
-    ///  \param timeout       The operation timeout value (in millisecond) for the serial port communication                     
-    u_result reset(_u32 timeout = DEFAULT_TIMEOUT);
-
-    u_result clearNetSerialRxCache() {
-        return RESULT_OK;
-    }
-    // FW1.24
-    /// Get all scan modes that supported by lidar
-    u_result getAllSupportedScanModes(std::vector<RplidarScanMode>& outModes, _u32 timeoutInMs = DEFAULT_TIMEOUT);
-   
-    /// Get typical scan mode of lidar
-    u_result getTypicalScanMode(_u16& outMode, _u32 timeoutInMs = DEFAULT_TIMEOUT);
-
-    /// Start scan
-    ///
-    /// \param force            Force the core system to output scan data regardless whether the scanning motor is rotating or not.
-    /// \param useTypicalScan   Use lidar's typical scan mode or use the compatibility mode (2k sps)
-    /// \param options          Scan options (please use 0)
-    /// \param outUsedScanMode  The scan mode selected by lidar
-    u_result startScan(bool force, bool useTypicalScan, _u32 options = 0, RplidarScanMode* outUsedScanMode = NULL);
-
-    /// Start scan in specific mode
-    ///
-    /// \param force            Force the core system to output scan data regardless whether the scanning motor is rotating or not.
-    /// \param scanMode         The scan mode id (use getAllSupportedScanModes to get supported modes)
-    /// \param options          Scan options (please use 0)
-    /// \param outUsedScanMode  The scan mode selected by lidar
-    u_result startScanExpress(bool force, _u16 scanMode, _u32 options = 0, RplidarScanMode* outUsedScanMode = NULL, _u32 timeout = DEFAULT_TIMEOUT);
-
-    /// Retrieve the health status of the RPLIDAR
-    /// The host system can use this operation to check whether RPLIDAR is in the self-protection mode.
-    ///
-    /// \param health        The health status info returned from the RPLIDAR
-    ///
-    /// \param timeout       The operation timeout value (in millisecond) for the serial port communication     
-    u_result getHealth(rplidar_response_device_health_t & health, _u32 timeout = DEFAULT_TIMEOUT);
-
-    /// Get the device information of the RPLIDAR include the serial number, firmware version, device model etc.
-    /// 
-    /// \param info          The device information returned from the RPLIDAR
-    /// \param timeout       The operation timeout value (in millisecond) for the serial port communication  
-    u_result getDeviceInfo(rplidar_response_device_info_t & info, _u32 timeout = DEFAULT_TIMEOUT);
-
-    /// Set the RPLIDAR's motor pwm when using accessory board, currently valid for A2 only.
-    /// 
-    /// \param pwm           The motor pwm value would like to set 
-    u_result setMotorPWM(_u16 pwm);
-
-    /// Start RPLIDAR's motor when using accessory board
-    u_result startMotor();
-
-    /// Stop RPLIDAR's motor when using accessory board
-    u_result stopMotor();
-
-    /// Check whether the device support motor control.
-    /// Note: this API will disable grab.
-    /// 
-    /// \param support       Return the result.
-    /// \param timeout       The operation timeout value (in millisecond) for the serial port communication. 
-    u_result checkMotorCtrlSupport(bool & support, _u32 timeout = DEFAULT_TIMEOUT);
-
-	///Set LPX and S2E series lidar's static IP address
-	///
-	/// \param conf             Network parameter that LPX series lidar owned
-	/// \param timeout          The operation timeout value (in millisecond) for the ethernet udp communication
-	u_result  setLidarIpConf(const rplidar_ip_conf_t& conf, _u32 timeout = DEFAULT_TIMEOUT);
-
-    ///Get LPX and S2E series lidar's static IP address
-    ///
-    /// \param conf             Network parameter that LPX series lidar owned
-    /// \param timeout          The operation timeout value (in millisecond) for the ethernet udp communication
-    u_result  getLidarIpConf(rplidar_ip_conf_t& conf, _u32 timeout = DEFAULT_TIMEOUT);
-
-	///Get LPX and S2E series lidar's MAC address
-	///
-	/// \param macAddrArray         The device MAC information returned from the LPX series lidar
-	u_result getDeviceMacAddr(_u8* macAddrArray, _u32 timeoutInMs = DEFAULT_TIMEOUT);
-
-    /// Ask the RPLIDAR core system to stop the current scan operation and enter idle state. The background thread will be terminated
-    ///
-    /// \param timeout       The operation timeout value (in millisecond) for the serial port communication 
-    u_result stop(_u32 timeout = DEFAULT_TIMEOUT);
-
-    /// Wait and grab a complete 0-360 degree scan data previously received. 
-    /// The grabbed scan data returned by this interface always has the following charactistics:
-    ///
-    /// 1) The first node of the grabbed data array (nodebuffer[0]) must be the first sample of a scan, i.e. the start_bit == 1
-    /// 2) All data nodes are belong to exactly ONE complete 360-degrees's scan
-    /// 3) Note, the angle data in one scan may not be ascending. You can use API ascendScanData to reorder the nodebuffer.
-    ///
-    /// \param nodebuffer     Buffer provided by the caller application to store the scan data
-    ///
-    /// \param count          The caller must initialize this parameter to set the max data count of the provided buffer (in unit of rplidar_response_measurement_node_t).
-    ///                       Once the interface returns, this parameter will store the actual received data count.
-    ///
-    /// \param timeout        Max duration allowed to wait for a complete scan data, nothing will be stored to the nodebuffer if a complete 360-degrees' scan data cannot to be ready timely.
-    ///
-    /// The interface will return RESULT_OPERATION_TIMEOUT to indicate that no complete 360-degrees' scan can be retrieved withing the given timeout duration. 
-    ///
-    /// \The caller application can set the timeout value to Zero(0) to make this interface always returns immediately to achieve non-block operation.
-    u_result grabScanDataHq(rplidar_response_measurement_node_hq_t * nodebuffer, size_t & count, _u32 timeout = DEFAULT_TIMEOUT);
-
-    /// Ascending the scan data according to the angle value in the scan.
-    ///
-    /// \param nodebuffer     Buffer provided by the caller application to do the reorder. Should be retrived from the grabScanData
-    ///
-    /// \param count          The caller must initialize this parameter to set the max data count of the provided buffer (in unit of rplidar_response_measurement_node_t).
-    ///                       Once the interface returns, this parameter will store the actual received data count.
-    /// The interface will return RESULT_OPERATION_FAIL when all the scan data is invalid. 
-    u_result ascendScanData(rplidar_response_measurement_node_hq_t * nodebuffer, size_t count);
-
-    /// Return received scan points even if it's not complete scan
-    ///
-    /// \param nodebuffer     Buffer provided by the caller application to store the scan data
-    ///
-    /// \param count          Once the interface returns, this parameter will store the actual received data count.
-    ///
-    /// The interface will return RESULT_OPERATION_TIMEOUT to indicate that not even a single node can be retrieved since last call. 
-    u_result getScanDataWithInterval(rplidar_response_measurement_node_t * nodebuffer, size_t & count);
-
-    /// Return received scan points even if it's not complete scan
-    ///
-    /// \param nodebuffer     Buffer provided by the caller application to store the scan data
-    ///
-    /// \param count          Once the interface returns, this parameter will store the actual received data count.
-    ///
-    /// The interface will return RESULT_OPERATION_TIMEOUT to indicate that not even a single node can be retrieved since last call. 
-    u_result getScanDataWithIntervalHq(rplidar_response_measurement_node_hq_t * nodebuffer, size_t & count);
-
-
-    virtual ~RPlidarDriver();
-protected:
-    RPlidarDriver();
-
-private:
-    sl_u32 _channelType;
-    IChannel* _channel;
-    ILidarDriver* _lidarDrv;
-    
-};
-
-
-
-
-}}}
-=======
 #ifndef DEPRECATED
 #ifdef __GNUC__
 #define DEPRECATED(func) func __attribute__((deprecated))
@@ -556,5 +344,4 @@
 
         }
     }
-}
->>>>>>> fee1c054
+}