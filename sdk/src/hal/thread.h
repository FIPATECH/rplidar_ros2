--- conflicted
+++ resolved
@@ -3,7 +3,7 @@
  *
  *  Copyright (c) 2009 - 2014 RoboPeak Team
  *  http://www.robopeak.com
- *  Copyright (c) 2014 - 2020 Shanghai Slamtec Co., Ltd.
+ *  Copyright (c) 2014 - 2019 Shanghai Slamtec Co., Ltd.
  *  http://www.slamtec.com
  *
  */
@@ -61,32 +61,6 @@
 				return create(_thread_thunk<T, PROC>, pthis);
 			}
 
-<<<<<<< HEAD
-public:
-    ~Thread() { }
-    Thread():  _data(NULL),_func(NULL),_handle(0)  {}
-    _word_size_t getHandle(){ return _handle;}
-    u_result terminate();
-    void *getData() { return _data;}
-    u_result join(unsigned long timeout = -1);
-	
-    // disabled as on platforms like Linux, the priority will be inherited by the child thread
-    // which may caused unexpected behavior.
-    // Please using Thread::SetSelfPriority instead
-    // u_result setPriority( priority_val_t p);
-	priority_val_t getPriority();
-
-    static u_result SetSelfPriority(priority_val_t p);
-
-
-    bool operator== ( const Thread & right) { return this->_handle == right._handle; }
-protected:
-    Thread( thread_proc_t proc, void * data ): _data(data),_func(proc), _handle(0)  {}
-    void * _data;
-    thread_proc_t _func;
-    _word_size_t _handle;
-};
-=======
 			template <class T, u_result (T::*PROC)(void)>
 			static _word_size_t THREAD_PROC _thread_thunk(void *data)
 			{
@@ -103,7 +77,6 @@
 			u_result join(unsigned long timeout = -1);
 			u_result setPriority(priority_val_t p);
 			priority_val_t getPriority();
->>>>>>> fee1c054
 
 			bool operator==(const Thread &right) { return this->_handle == right._handle; }
 
