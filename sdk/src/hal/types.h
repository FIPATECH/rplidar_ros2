/*
 *      Common Data Types for RP
 */

#ifndef _INFRA_HAL_TYPES_H_
#define _INFRA_HAL_TYPES_H_

// Basic types
//
#ifdef WIN32

// fake stdint.h for VC only

typedef signed char int8_t;
typedef unsigned char uint8_t;

typedef __int16 int16_t;
typedef unsigned __int16 uint16_t;

typedef __int32 int32_t;
typedef unsigned __int32 uint32_t;

typedef __int64 int64_t;
typedef unsigned __int64 uint64_t;

#define RPMODULE_EXPORT __declspec(dllexport)
#define RPMODULE_IMPORT __declspec(dllimport)

#else

#include <stdint.h>

#define RPMODULE_EXPORT
#define RPMODULE_IMPORT

#endif

// based on stdint.h
typedef int8_t _s8;
typedef uint8_t _u8;

typedef int16_t _s16;
typedef uint16_t _u16;

typedef int32_t _s32;
typedef uint32_t _u32;

typedef int64_t _s64;
typedef uint64_t _u64;

#define __small_endian

#ifndef __GNUC__
#define __attribute__(x)
#endif

// The _word_size_t uses actual data bus width of the current CPU
#ifdef _AVR_
<<<<<<< HEAD
typedef _u8            _word_size_t;
#define THREAD_PROC    
#elif defined (WIN64)
typedef _u64           _word_size_t;
#define THREAD_PROC    __stdcall
#elif defined (WIN32)
typedef size_t         _word_size_t;
#define THREAD_PROC    __stdcall
#elif defined (__GNUC__)
typedef unsigned long  _word_size_t;
#define THREAD_PROC   
#elif defined (__ICCARM__)
typedef _u32            _word_size_t;
#define THREAD_PROC  
#endif



//#define __le 
//#define __be
=======
typedef _u8 _word_size_t;
#define THREAD_PROC
#elif defined(WIN64)
typedef _u64 _word_size_t;
#define THREAD_PROC __stdcall
#elif defined(WIN32)
typedef _u32 _word_size_t;
#define THREAD_PROC __stdcall
#elif defined(__GNUC__)
typedef unsigned long _word_size_t;
#define THREAD_PROC
#elif defined(__ICCARM__)
typedef _u32 _word_size_t;
#define THREAD_PROC
#endif

#define __le
#define __be
>>>>>>> fee1c054

#define _multi_thread
#define _single_thread

typedef uint32_t u_result;

#define RESULT_OK 0
#define RESULT_FAIL_BIT 0x80000000
#define RESULT_ALREADY_DONE 0x20
#define RESULT_REMAINING_DATA 0x21
#define RESULT_INVALID_DATA (0x8000 | RESULT_FAIL_BIT)
#define RESULT_OPERATION_FAIL (0x8001 | RESULT_FAIL_BIT)
#define RESULT_OPERATION_TIMEOUT (0x8002 | RESULT_FAIL_BIT)
#define RESULT_OPERATION_STOP (0x8003 | RESULT_FAIL_BIT)
#define RESULT_OPERATION_NOT_SUPPORT (0x8004 | RESULT_FAIL_BIT)
#define RESULT_FORMAT_NOT_SUPPORT (0x8005 | RESULT_FAIL_BIT)
#define RESULT_INSUFFICIENT_MEMORY (0x8006 | RESULT_FAIL_BIT)
#define RESULT_OPERATION_ABORTED (0x8007 | RESULT_FAIL_BIT)
#define RESULT_NOT_FOUND (0x8008 | RESULT_FAIL_BIT)
#define RESULT_RECONNECTING (0x8009 | RESULT_FAIL_BIT)

#define IS_OK(x) (((x) & RESULT_FAIL_BIT) == 0)
#define IS_FAIL(x) (((x) & RESULT_FAIL_BIT))

typedef _word_size_t(THREAD_PROC *thread_proc_t)(void *);

#if defined(_BUILD_AS_DLL)
#if defined(_BUILD_DLL_EXPORT)
#define RPMODULE_IMPEXP RPMODULE_EXPORT
#else
#define RPMODULE_IMPEXP RPMODULE_IMPORT
#endif
#else
#define RPMODULE_IMPEXP
#endif

#endif<|MERGE_RESOLUTION|>--- conflicted
+++ resolved
@@ -56,28 +56,6 @@
 
 // The _word_size_t uses actual data bus width of the current CPU
 #ifdef _AVR_
-<<<<<<< HEAD
-typedef _u8            _word_size_t;
-#define THREAD_PROC    
-#elif defined (WIN64)
-typedef _u64           _word_size_t;
-#define THREAD_PROC    __stdcall
-#elif defined (WIN32)
-typedef size_t         _word_size_t;
-#define THREAD_PROC    __stdcall
-#elif defined (__GNUC__)
-typedef unsigned long  _word_size_t;
-#define THREAD_PROC   
-#elif defined (__ICCARM__)
-typedef _u32            _word_size_t;
-#define THREAD_PROC  
-#endif
-
-
-
-//#define __le 
-//#define __be
-=======
 typedef _u8 _word_size_t;
 #define THREAD_PROC
 #elif defined(WIN64)
@@ -96,7 +74,6 @@
 
 #define __le
 #define __be
->>>>>>> fee1c054
 
 #define _multi_thread
 #define _single_thread
